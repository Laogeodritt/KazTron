--- conflicted
+++ resolved
@@ -2,11 +2,7 @@
 from collections import OrderedDict
 from .kazcog import KazCog
 
-<<<<<<< HEAD
-__version__ = "2.1b2+ib3"
-=======
-__version__ = "2.1"
->>>>>>> 9d2b6785
+__version__ = "2.2a1.dev1"
 
 bot_info = {
     "version": __version__,
