--- conflicted
+++ resolved
@@ -6,15 +6,11 @@
     pass
 
 
-<<<<<<< HEAD
-class UnauthorizedUserError(commands.CheckFailure):
-=======
 class BotCogError(commands.CommandError):
     pass
 
 
-class UnauthorizedUserError(commands.CommandError):
->>>>>>> ec95a79b
+class UnauthorizedUserError(commands.CheckFailure):
     pass
 
 
